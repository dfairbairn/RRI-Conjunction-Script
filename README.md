--- conflicted
+++ resolved
@@ -4,24 +4,11 @@
 This is a work-in-progress.
 
 
-**Note:**
+**Install:**
 This tool has *not* been made particularly portable yet. An automatic install
 process does not exist: you'll need to download and install DaVitPy separately, 
 which in turn requires Numpy and Matplotlib which are used liberally in this 
 script.
-
-<<<<<<< HEAD
-The script will create several subdirectories for mounting and saving data:
-./data, ./data/output, ./data/remote. It initially checks to ensure they are
-present, and if not, creates them.
-
-In addition, some of the data is retrieved from a server from which 
-authentication is done by the user, so unless you have access to it
-already, that won't work either. 
-=======
-This tool has *not* been made particularly portable yet. Installation 
-is non-existent: you'll need to download and install DaVitPy separately, which
-in turn requires Numpy and Matplotlib which are used liberally in this script.
 
 The script will create several subdirectories for mounting and saving data:
 ./data, ./data/output, ./data/remote. It initially checks to ensure they are
@@ -31,8 +18,11 @@
 authentication is done by the user, so unless you have access to it
 already, that won't work either. 
 
-**Usage**
->>>>>>> b86b4992
+**Code:**
+The important files are 'script.py', 'script-utils.py', and 'range_cells.py'.
+The files 'radar_finder.py' and 'rgCoords.py' contain different options for 
+radar intersection determination which were used or considered previously, but
+are not currently in use. They will likely be removed soon.
 
 **Usage:**
 If you happen to have a computer with all the correct software and you have
